<!DOCTYPE html>
<html lang="en">
  <head>
    <meta charset="UTF-8">
    <meta name="viewport" content="width=device-width, initial-scale=1.0">
    <!-- Primary Meta Tags -->
    <title>ONAI | AI-Powered Note Taking App with Focus Mode &amp; Cloud Sync</title>
    <meta name="title" content="ONAI | AI-Powered Note Taking App with Focus Mode &amp; Cloud Sync">
    <meta name="description" content="ONAI helps you organize thoughts with AI assistance, focus mode, and instant cloud sync. Free note-taking app with a modern design and customizable features.">
    <meta name="keywords" content="AI note taking, cloud notes, focus mode, productivity app, ONAI, note assistant">
    <meta name="robots" content="index, follow">
    <meta name="language" content="English">
    <meta name="author" content="ONAI">
    <meta name="revisit-after" content="7 days">

    <!-- GPU Acceleration Hints -->
    <meta name="renderer" content="webkit|ie-comp|ie-stand">
    <meta name="force-rendering" content="webkit">

    <!-- Google tag (gtag.js) -->
    <script async src="https://www.googletagmanager.com/gtag/js?id=G-LFFQYK81C6"></script>
    <script>
      window.dataLayer = window.dataLayer || [];
      function gtag(){dataLayer.push(arguments);}
      gtag('js', new Date());

      gtag('config', 'G-LFFQYK81C6');
    </script>

    <!-- Block problematic ID5 requests before they start -->
    <script>
      // Override XMLHttpRequest to block ID5 sync requests
      (function() {
        const originalXHR = window.XMLHttpRequest;
        const originalFetch = window.fetch;

        // Block XMLHttpRequest to ID5
        window.XMLHttpRequest = function() {
          const xhr = new originalXHR();
          const originalOpen = xhr.open;
  
          xhr.open = function(method, url, ...args) {
            if (typeof url === 'string' && url.includes('id5-sync.com')) {
              console.warn('Blocked ID5 sync request:', url);
              return;
            }
            return originalOpen.apply(this, [method, url, ...args]);
          };
  
          return xhr;
        };

        // Block fetch requests to ID5
        window.fetch = function(input, init) {
          const url = typeof input === 'string' ? input : input.url;
          if (url && url.includes('id5-sync.com')) {
            console.warn('Blocked ID5 sync fetch request:', url);
            return Promise.resolve(new Response('', { status: 204 }));
          }
          return originalFetch.apply(this, arguments);
        };
      })();
    </script>

    <!-- Modern script loading approach for third-party scripts -->
    <!-- Preload key third-party resources -->
    <link rel="preconnect" href="https://cmp.gatekeeperconsent.com">
    <link rel="preconnect" href="https://the.gatekeeperconsent.com">
    <link rel="preconnect" href="https://www.ezojs.com">

    <!-- Consent management platform scripts with async loading -->
    <script>
      // Configure Ezoic settings before loading scripts
      window.ezstandalone = window.ezstandalone || {};
      window.ezstandalone.cmd = window.ezstandalone.cmd || [];
      window.ezstandalone.siteId = '6eZm6eLkURwuc3wNp6XGJn8Mq5oDBa';
  
      // Disable aggressive preloading
      window.ezstandalone.preloadConfig = {
        aggressive: false,
        timeout: 2000,
        maxResources: 3
      };
  
      // Explicitly disable ID5 tracking
      window.ezstandalone.disableId5 = true;
  
      // Suppress console warnings
      if (!window.ezoicConsoleFiltered) {
        window.ezoicConsoleFiltered = true;
        const originalConsoleWarn = console.warn;
        console.warn = function(...args) {
          const message = args.join(' ');
          if ((message.includes('preloaded using link preload but not used') && 
               (message.includes('ezojs.com') || message.includes('ezoic'))) ||
              (message.includes('parser-blocking'))) {
            return; // Suppress preload and parser-blocking warnings
          }
          originalConsoleWarn.apply(console, args);
        };
      }
  
      // Modern async script loading function
      function loadScript(src, attributes = {}) {
        return new Promise((resolve, reject) => {
          const script = document.createElement('script');
          script.src = src;
          script.async = true;
      
          // Add any additional attributes
          Object.entries(attributes).forEach(([key, value]) => {
            script.setAttribute(key, value);
          });
      
          script.onload = resolve;
          script.onerror = reject;
          document.head.appendChild(script);
        });
      }
  
      // Override document.write before any scripts load to prevent parser-blocking behavior
      (function() {
        // Store the original document.write
        const originalDocWrite = document.write;
        
        // Override document.write with a safe alternative
        document.write = function(...args) {
          // Check if this is coming from Ezoic or related scripts
          const stack = new Error().stack || '';
          const isEzoicCall = stack.includes('ezoic') || stack.includes('gatekeeper');
          
          // For Ezoic calls, use DOM insertion instead
          if (isEzoicCall) {
            console.log('Intercepted document.write from Ezoic script');
            const content = args[0] || '';
            
            // Check if it's a script tag
            if (content.includes('<script')) {
              // Extract src if it's an external script
              const srcMatch = content.match(/src=['"]([^'"]*)['"]/);
              if (srcMatch && srcMatch[1]) {
                // Create and append script asynchronously
                const script = document.createElement('script');
                script.src = srcMatch[1];
                script.async = true;
                document.head.appendChild(script);
              } else {
                // Extract inline script content
                const scriptContent = content.replace(/<script[^>]*>([\s\S]*?)<\/script>/gi, '$1');
                if (scriptContent.trim()) {
                  // Execute inline script safely
                  setTimeout(() => {
                    const script = document.createElement('script');
                    script.textContent = scriptContent;
                    document.head.appendChild(script);
                  }, 0);
                }
              }
            } else {
              // For non-script content, append to body when it's ready
              const appendContent = () => {
                const div = document.createElement('div');
                div.innerHTML = content;
                document.body.appendChild(div);
              };
              
              if (document.body) {
                appendContent();
              } else {
                document.addEventListener('DOMContentLoaded', appendContent);
              }
            }
          } else {
            // For non-Ezoic calls, use the original (but warn in console)
            console.warn('document.write called from non-Ezoic script:', stack);
            originalDocWrite.apply(document, args);
          }
        };
      })();
      
      // Load third-party scripts asynchronously in the correct order
      window.addEventListener('DOMContentLoaded', () => {
        // Load consent management scripts
        loadScript('https://cmp.gatekeeperconsent.com/min.js', { 'data-cfasync': 'false' })
          .then(() => loadScript('https://the.gatekeeperconsent.com/min.js', { 'data-cfasync': 'false' }))
          .then(() => {
            // Then load Ezoic scripts with additional safeguards
            loadScript('https://www.ezojs.com/ezoic/sa.min.js');
            loadScript('https://www.ezojs.com/ezoic/ezoic.js', { defer: true });
          })
          .catch(error => {
            console.error('Error loading third-party scripts:', error);
          });
      });
    </script>

    <!-- Resource Hints for actually needed resources -->
    <link rel="preconnect" href="https://fonts.googleapis.com">
    <link rel="preconnect" href="https://fonts.gstatic.com" crossorigin>
    <link rel="preconnect" href="https://cdn.gpteng.co">
    <link rel="dns-prefetch" href="//www.googletagmanager.com">
    <link rel="dns-prefetch" href="//www.ezojs.com">
    <link rel="dns-prefetch" href="//cdn.gpteng.co">

<<<<<<< HEAD
    <!-- Enhanced Security Headers - Updated CSP with proper domains -->
    <meta http-equiv="Content-Security-Policy" content="default-src 'self'; script-src 'self' https://cdn.gpteng.co https://www.ezojs.com https://*.ezoic.net https://*.ezstatic.com https://*.cloudflareinsights.com https://www.googletagmanager.com https://cmp.gatekeeperconsent.com https://the.gatekeeperconsent.com 'unsafe-inline' 'unsafe-eval'; style-src 'self' https://fonts.googleapis.com https://*.ezoic.net https://*.ezstatic.com 'unsafe-inline'; font-src 'self' https://fonts.gstatic.com https://*.ezoic.net data:; img-src 'self' data: https://lovable.dev https://*.ezoic.net https://*.ezstatic.com; connect-src 'self' https://cdn.gpteng.co https://*.ezoic.net https://*.ezstatic.com https://g.ezoic.net https://qrdulwzjgbfgaplazgsh.supabase.co wss://qrdulwzjgbfgaplazgsh.supabase.co https://privacy.gatekeeperconsent.com; frame-src 'self' https://*.ezoic.net https://*.ezstatic.com; fenced-frame-src 'self' https://*.ezoic.net https://*.ezstatic.com; object-src 'none'; base-uri 'self'; form-action 'self';">
=======
    <!-- Enhanced Security Headers - Block ID5 and other trackers -->
    <meta
      http-equiv="Content-Security-Policy"
      content="default-src 'self'; script-src 'self' 'unsafe-inline' 'unsafe-eval' https:; style-src 'self' 'unsafe-inline' https:; font-src 'self' https: data:; img-src 'self' data: https:; connect-src 'self' https: wss:; frame-src 'self' https:; fenced-frame-src 'self' https:; object-src 'none'; base-uri 'self'; form-action 'self';"
    >
>>>>>>> 59d41299
    <meta http-equiv="X-Content-Type-Options" content="nosniff">
    <meta http-equiv="Referrer-Policy" content="no-referrer-when-downgrade">
    <meta http-equiv="Permissions-Policy" content="geolocation=(), microphone=(), camera=(), payment=()">

    <!-- Primary Meta Tags -->
    <meta name="title" content="Free Notes Online | Free Note Taking App | Online Note AI">
    <meta name="description" content="Free notes online with Online Note AI. Create, edit & save notes for free. No login required. The best free note taking app with secure cloud storage and AI features.">
    <meta name="keywords" content="free notes, free note, online notes, notes, free note taking app, free notes online, note taking app, free online notes, digital notes, web notes, free online notepad, free notes app, free digital notes, notes app free">
    <meta name="author" content="Online Note AI">
    <meta name="robots" content="index, follow, max-image-preview:large, max-snippet:-1, max-video-preview:-1">

    <!-- Structured Data for Rich Results -->
    <script type="application/ld+json">
    {
      "@context": "https://schema.org",
      "@type": "SoftwareApplication",
      "name": "Online Note AI",
      "operatingSystem": "Web",
      "applicationCategory": "Productivity",
      "offers": {
        "@type": "Offer",
        "price": "0",
        "priceCurrency": "USD"
      },
      "aggregateRating": {
        "@type": "AggregateRating",
        "ratingValue": "4.8",
        "ratingCount": "127"
      },
      "description": "Free notes online. The best free note taking app. Create free notes with no login required."
    }
    </script>

    <!-- Open Graph / Facebook -->
    <meta property="og:type" content="website">
    <meta property="og:url" content="https://onlinenote.ai/">
    <meta property="og:title" content="Free Notes Online | Free Note Taking App | Online Note AI">
    <meta property="og:description" content="Free notes online with Online Note AI. Create, edit & save notes for free. No login required. The best free note taking app with secure cloud storage and AI features.">
    <meta property="og:image" content="https://lovable.dev/opengraph-image-p98pqg.png">
    <meta property="og:site_name" content="OneAI Notes">
    <meta property="og:locale" content="en_US">
    <meta property="og:image:width" content="1200">
    <meta property="og:image:height" content="630">
    <meta property="og:image:alt" content="OneAI Notes interface showing the note editor and AI assistant">

    <!-- Twitter -->
    <meta name="twitter:card" content="summary_large_image">
    <meta name="twitter:site" content="@onlinenote_ai">
    <meta name="twitter:title" content="Free Notes Online | Free Note Taking App | Online Note AI">
    <meta name="twitter:description" content="Free notes online with Online Note AI. Create, edit & save notes for free. No login required. The best free note taking app with secure cloud storage and AI features.">
    <meta name="twitter:image" content="https://lovable.dev/opengraph-image-p98pqg.png">
    <meta name="twitter:creator" content="@onlinenote_ai">
    <meta name="twitter:image:alt" content="OneAI Notes interface showing the note editor and AI assistant">

    <!-- Fonts with proper preload -->
    <link rel="preload" href="https://fonts.googleapis.com/css2?family=Poppins:wght@300;400;500;600;700&family=Inter:wght@400;500;600&display=swap" as="style" onload="this.onload=null;this.rel='stylesheet'">
    <noscript><link rel="stylesheet" href="https://fonts.googleapis.com/css2?family=Poppins:wght@300;400;500;600;700&family=Inter:wght@400;500;600&display=swap"></noscript>

    <!-- Canonical URL -->
    <link rel="canonical" href="https://onlinenote.ai/">

    <!-- Open Graph / Facebook -->
    <meta property="og:type" content="website">
    <meta property="og:url" content="https://onlinenote.ai/">
    <meta property="og:title" content="ONAI | AI-Powered Note Taking App">
    <meta property="og:description" content="Create, organize, and enhance your notes with AI assistance, focus mode, and instant cloud sync. Free and secure.">
    <meta property="og:image" content="https://onlinenote.ai/assets/onai-social-preview.jpg">
    <meta property="og:image:alt" content="ONAI app interface showing AI-powered note taking">
    <meta property="og:site_name" content="ONAI">

    <!-- Twitter -->
    <!-- App/PWA Meta Tags -->
    <meta name="application-name" content="ONAI">
    <meta name="apple-mobile-web-app-title" content="ONAI">
    <meta name="apple-mobile-web-app-capable" content="yes">
    <meta name="apple-mobile-web-app-status-bar-style" content="default">
    <meta name="mobile-web-app-capable" content="yes">
    <meta name="msapplication-TileColor" content="#2b5797">
    <meta name="theme-color" content="#ffffff">

    <!-- Structured Data / Schema.org -->
    <script type="application/ld+json">
    {
      "@context": "https://schema.org",
      "@type": "SoftwareApplication",
      "name": "ONAI",
      "applicationCategory": "ProductivityApplication",
      "operatingSystem": "Web",
      "offers": {
        "@type": "Offer",
        "price": "0",
        "priceCurrency": "USD"
      },
      "aggregateRating": {
        "@type": "AggregateRating",
        "ratingValue": "4.8",
        "ratingCount": "1024",
        "bestRating": "5",
        "worstRating": "1"
      },
      "featureList": "AI Assistant, Focus Mode, Content Generation, Instant Cloud Sync, Modern Design, One-Click Sharing, Customizable Layout, Keyboard Shortcuts",
      "screenshot": "https://onlinenote.ai/assets/onai-screenshot.jpg",
      "softwareHelp": "https://onlinenote.ai/help",
      "author": {
        "@type": "Organization",
        "name": "ONAI",
        "url": "https://onlinenote.ai"
      },
      "description": "ONAI is an AI-powered note-taking application with focus mode, content generation, and instant cloud sync. Free, secure, and modern design."
    }
    </script>

    <!-- Additional SEO Meta Tags -->
    <meta name="application-name" content="OneAI Notes">
    <meta name="apple-mobile-web-app-title" content="OneAI Notes">
    <meta name="apple-mobile-web-app-capable" content="yes">
    <meta name="mobile-web-app-capable" content="yes">
    <meta name="theme-color" content="#000000">
    <meta name="msapplication-TileColor" content="#000000">
    <meta name="msapplication-navbutton-color" content="#000000">
    <meta name="apple-mobile-web-app-status-bar-style" content="black-translucent">
    <meta name="format-detection" content="telephone=no">

    <!-- Browser Appearance -->
    <link rel="icon" type="image/png" sizes="32x32" href="/favicon-32x32.png">
    <link rel="icon" type="image/png" sizes="16x16" href="/favicon-16x16.png">
    <link rel="apple-touch-icon" sizes="180x180" href="/apple-touch-icon.png">
    <link rel="manifest" href="/manifest.json">
  </head>

  <body>
    <div id="root"></div>

    <!-- IMPORTANT: DO NOT REMOVE THIS SCRIPT TAG OR THIS VERY COMMENT! -->
    <script src="https://cdn.gpteng.co/gptengineer.js" type="module"></script>
    <script type="module" src="/src/main.tsx"></script>
  </body>
</html><|MERGE_RESOLUTION|>--- conflicted
+++ resolved
@@ -202,16 +202,11 @@
     <link rel="dns-prefetch" href="//www.ezojs.com">
     <link rel="dns-prefetch" href="//cdn.gpteng.co">
 
-<<<<<<< HEAD
-    <!-- Enhanced Security Headers - Updated CSP with proper domains -->
-    <meta http-equiv="Content-Security-Policy" content="default-src 'self'; script-src 'self' https://cdn.gpteng.co https://www.ezojs.com https://*.ezoic.net https://*.ezstatic.com https://*.cloudflareinsights.com https://www.googletagmanager.com https://cmp.gatekeeperconsent.com https://the.gatekeeperconsent.com 'unsafe-inline' 'unsafe-eval'; style-src 'self' https://fonts.googleapis.com https://*.ezoic.net https://*.ezstatic.com 'unsafe-inline'; font-src 'self' https://fonts.gstatic.com https://*.ezoic.net data:; img-src 'self' data: https://lovable.dev https://*.ezoic.net https://*.ezstatic.com; connect-src 'self' https://cdn.gpteng.co https://*.ezoic.net https://*.ezstatic.com https://g.ezoic.net https://qrdulwzjgbfgaplazgsh.supabase.co wss://qrdulwzjgbfgaplazgsh.supabase.co https://privacy.gatekeeperconsent.com; frame-src 'self' https://*.ezoic.net https://*.ezstatic.com; fenced-frame-src 'self' https://*.ezoic.net https://*.ezstatic.com; object-src 'none'; base-uri 'self'; form-action 'self';">
-=======
-    <!-- Enhanced Security Headers - Block ID5 and other trackers -->
+    <!-- Enhanced Security Headers - Relaxed CSP to fix third-party script loading issues -->
     <meta
       http-equiv="Content-Security-Policy"
       content="default-src 'self'; script-src 'self' 'unsafe-inline' 'unsafe-eval' https:; style-src 'self' 'unsafe-inline' https:; font-src 'self' https: data:; img-src 'self' data: https:; connect-src 'self' https: wss:; frame-src 'self' https:; fenced-frame-src 'self' https:; object-src 'none'; base-uri 'self'; form-action 'self';"
     >
->>>>>>> 59d41299
     <meta http-equiv="X-Content-Type-Options" content="nosniff">
     <meta http-equiv="Referrer-Policy" content="no-referrer-when-downgrade">
     <meta http-equiv="Permissions-Policy" content="geolocation=(), microphone=(), camera=(), payment=()">
